<!DOCTYPE html>
<html lang="en">

<head>
    <meta charset="utf-8">
    <meta name="viewport" content="width=device-width, initial-scale=1, shrink-to-fit=no">
<<<<<<< HEAD
=======
    <title>TableFlow - Build what matters</title>
>>>>>>> f4671300
    <link rel="stylesheet" href="https://cdn.jsdelivr.net/npm/bulma@0.9.0/css/bulma.min.css">
</head>

<body>
    <section id="app"></section>
    <script type="module">
        import init from '/pkg/package.js';
        init('/pkg/package_bg.wasm');
    </script>
</body>

</html>
<|MERGE_RESOLUTION|>--- conflicted
+++ resolved
@@ -1,22 +1,19 @@
-<!DOCTYPE html>
-<html lang="en">
-
-<head>
-    <meta charset="utf-8">
-    <meta name="viewport" content="width=device-width, initial-scale=1, shrink-to-fit=no">
-<<<<<<< HEAD
-=======
-    <title>TableFlow - Build what matters</title>
->>>>>>> f4671300
-    <link rel="stylesheet" href="https://cdn.jsdelivr.net/npm/bulma@0.9.0/css/bulma.min.css">
-</head>
-
-<body>
-    <section id="app"></section>
-    <script type="module">
-        import init from '/pkg/package.js';
-        init('/pkg/package_bg.wasm');
-    </script>
-</body>
-
-</html>
+<!DOCTYPE html>
+<html lang="en">
+
+<head>
+    <meta charset="utf-8">
+    <meta name="viewport" content="width=device-width, initial-scale=1, shrink-to-fit=no">
+    <title>TableFlow</title>
+    <link rel="stylesheet" href="https://cdn.jsdelivr.net/npm/bulma@0.9.0/css/bulma.min.css">
+</head>
+
+<body>
+    <section id="app"></section>
+    <script type="module">
+        import init from '/pkg/package.js';
+        init('/pkg/package_bg.wasm');
+    </script>
+</body>
+
+</html>